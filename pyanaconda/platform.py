--- conflicted
+++ resolved
@@ -165,14 +165,8 @@
     # XXX hpfs, if reported by blkid/udev, will end up with a type of None
     _non_linux_format_types = ["vfat", "ntfs", "hpfs"]
 
-<<<<<<< HEAD
     def __init__(self):
         super(X86, self).__init__()
-        self.blackListGPT()
-=======
-    def __init__(self, anaconda):
-        super(X86, self).__init__(anaconda)
->>>>>>> 11b39012
 
     def setDefaultPartitioning(self):
         """Return the default platform-specific partitioning information."""
@@ -240,11 +234,7 @@
 
 class PPC(Platform):
     _ppcMachine = iutil.getPPCMachine()
-<<<<<<< HEAD
-    bootloaderClass = bootloader.Yaboot
-=======
     _bootloaderClass = bootloader.GRUB2
->>>>>>> 11b39012
     _boot_stage1_device_types = ["partition"]
 
     @property
@@ -252,11 +242,7 @@
         return self._ppcMachine
 
 class IPSeriesPPC(PPC):
-<<<<<<< HEAD
-    bootloaderClass = bootloader.IPSeriesYaboot
-=======
     _bootloaderClass = bootloader.IPSeriesGRUB2
->>>>>>> 11b39012
     _boot_stage1_format_types = ["prepboot"]
     _boot_stage1_max_end_mb = 10
     _boot_prep_description = N_("PReP Boot Partition")
@@ -324,12 +310,9 @@
         """Return the default platform-specific partitioning information."""
         from storage.partspec import PartSpec
         return [PartSpec(mountpoint="/boot", size=500,
-<<<<<<< HEAD
-                         weight=self.weight(mountpoint="/boot"), asVol=True,
-=======
-                         fstype=self.anaconda.storage.defaultBootFSType,
+#TODO: need to pass this info in w/o using anaconda object
+#                        fstype=self.anaconda.storage.defaultBootFSType,
                          weight=self.weight(mountpoint="/boot"), lv=True,
->>>>>>> 11b39012
                          singlePV=True)]
 
     def requiredDiskLabelType(self, device_type):
@@ -353,9 +336,6 @@
         start /= long(1024 / disk.device.sectorSize)
         return start+1
 
-<<<<<<< HEAD
-def getPlatform():
-=======
 class ARM(Platform):
     _bootloaderClass = bootloader.GRUB2
     _boot_stage1_device_types = ["disk"]
@@ -365,8 +345,7 @@
 
     _disklabel_types = ["msdos"]
 
-def getPlatform(anaconda):
->>>>>>> 11b39012
+def getPlatform():
     """Check the architecture of the system and return an instance of a
        Platform subclass to match.  If the architecture could not be determined,
        raise an exception."""
@@ -386,19 +365,13 @@
     elif iutil.isSparc():
         return Sparc()
     elif iutil.isEfi():
-<<<<<<< HEAD
-        return EFI()
+        if iutil.isMactel():
+            return MacEFI()
+        else:
+            return EFI()
     elif iutil.isX86():
         return X86()
-=======
-        if iutil.isMactel():
-            return MacEFI(anaconda)
-        else:
-            return EFI(anaconda)
-    elif iutil.isX86():
-        return X86(anaconda)
     elif iutil.isARM():
-        return ARM(anaconda)
->>>>>>> 11b39012
+        return ARM()
     else:
         raise SystemError, "Could not determine system architecture."