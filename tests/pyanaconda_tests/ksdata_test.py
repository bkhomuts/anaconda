import unittest
from unittest.mock import PropertyMock
from unittest.mock import patch
<<<<<<< HEAD
from pykickstart.version import returnClassForVersion, F28
=======
from pykickstart.version import makeVersion
>>>>>>> b04f7753
from pyanaconda.storage.osinstall import InstallerStorage
from blivet.devices import PartitionDevice
from blivet import formats
from blivet.size import Size


class BlivetTestCase(unittest.TestCase):
    '''
    Define tests for the Blivet class
    '''
<<<<<<< HEAD
    def test_bootloader_in_kickstart(self):
        '''
        test that a bootloader such as prepboot/biosboot shows up
        in the kickstart data
        '''

        # prepboot test case
        with patch('pyanaconda.storage.osinstall.InstallerStorage.bootloader_device', new_callable=PropertyMock) as mock_bootloader_device:
            with patch('pyanaconda.storage.osinstall.InstallerStorage.mountpoints', new_callable=PropertyMock) as mock_mountpoints:
                # set up prepboot partition
                bootloader_device_obj = PartitionDevice("test_partition_device")
                bootloader_device_obj.size = Size('5 MiB')
                bootloader_device_obj.format = formats.get_format("prepboot")

                prepboot_blivet_obj = InstallerStorage()

                # mountpoints must exist for update_ksdata to run
                mock_bootloader_device.return_value = bootloader_device_obj
                mock_mountpoints.values.return_value = []

                # initialize ksdata
                prepboot_ksdata = returnClassForVersion(version=F28)()
                prepboot_blivet_obj.ksdata = prepboot_ksdata
                prepboot_blivet_obj.update_ksdata()
=======
>>>>>>> b04f7753

    @patch('pyanaconda.dbus.DBus.get_proxy')
    @patch('pyanaconda.storage.osinstall.InstallerStorage.bootloader_device', new_callable=PropertyMock)
    @patch('pyanaconda.storage.osinstall.InstallerStorage.mountpoints', new_callable=PropertyMock)
    def test_prepboot_bootloader_in_kickstart(self, mock_mountpoints, mock_bootloader_device, dbus):
        """Test that a prepboot bootloader shows up in the ks data."""
        # set up prepboot partition
        bootloader_device_obj = PartitionDevice("test_partition_device")
        bootloader_device_obj.size = Size('5 MiB')
        bootloader_device_obj.format = formats.get_format("prepboot")

        # mountpoints must exist for update_ksdata to run
        mock_bootloader_device.return_value = bootloader_device_obj
        mock_mountpoints.values.return_value = []

        # initialize ksdata
        prepboot_blivet_obj = InstallerStorage(makeVersion())
        prepboot_blivet_obj.update_ksdata()

        self.assertIn("part prepboot", str(prepboot_blivet_obj.ksdata))

<<<<<<< HEAD
                # initialize ksdata
                biosboot_ksdata = returnClassForVersion(version=F28)()
                biosboot_blivet_obj.ksdata = biosboot_ksdata
                biosboot_blivet_obj.update_ksdata()
=======
    @patch('pyanaconda.dbus.DBus.get_proxy')
    @patch('pyanaconda.storage.osinstall.InstallerStorage.devices', new_callable=PropertyMock)
    @patch('pyanaconda.storage.osinstall.InstallerStorage.mountpoints', new_callable=PropertyMock)
    def test_biosboot_bootloader_in_kickstart(self, mock_mountpoints, mock_devices, dbus):
        """Test that a biosboot bootloader shows up in the ks data."""
        # set up biosboot partition
        biosboot_device_obj = PartitionDevice("biosboot_partition_device")
        biosboot_device_obj.size = Size('1MiB')
        biosboot_device_obj.format = formats.get_format("biosboot")

        # mountpoints must exist for updateKSData to run
        mock_devices.return_value = [biosboot_device_obj]
        mock_mountpoints.values.return_value = []

        # initialize ksdata
        biosboot_blivet_obj = InstallerStorage(makeVersion())
        biosboot_blivet_obj.update_ksdata()
>>>>>>> b04f7753

        self.assertIn("part biosboot", str(biosboot_blivet_obj.ksdata))<|MERGE_RESOLUTION|>--- conflicted
+++ resolved
@@ -1,11 +1,7 @@
 import unittest
 from unittest.mock import PropertyMock
 from unittest.mock import patch
-<<<<<<< HEAD
-from pykickstart.version import returnClassForVersion, F28
-=======
-from pykickstart.version import makeVersion
->>>>>>> b04f7753
+from pykickstart.version import F28, makeVersion
 from pyanaconda.storage.osinstall import InstallerStorage
 from blivet.devices import PartitionDevice
 from blivet import formats
@@ -16,34 +12,6 @@
     '''
     Define tests for the Blivet class
     '''
-<<<<<<< HEAD
-    def test_bootloader_in_kickstart(self):
-        '''
-        test that a bootloader such as prepboot/biosboot shows up
-        in the kickstart data
-        '''
-
-        # prepboot test case
-        with patch('pyanaconda.storage.osinstall.InstallerStorage.bootloader_device', new_callable=PropertyMock) as mock_bootloader_device:
-            with patch('pyanaconda.storage.osinstall.InstallerStorage.mountpoints', new_callable=PropertyMock) as mock_mountpoints:
-                # set up prepboot partition
-                bootloader_device_obj = PartitionDevice("test_partition_device")
-                bootloader_device_obj.size = Size('5 MiB')
-                bootloader_device_obj.format = formats.get_format("prepboot")
-
-                prepboot_blivet_obj = InstallerStorage()
-
-                # mountpoints must exist for update_ksdata to run
-                mock_bootloader_device.return_value = bootloader_device_obj
-                mock_mountpoints.values.return_value = []
-
-                # initialize ksdata
-                prepboot_ksdata = returnClassForVersion(version=F28)()
-                prepboot_blivet_obj.ksdata = prepboot_ksdata
-                prepboot_blivet_obj.update_ksdata()
-=======
->>>>>>> b04f7753
-
     @patch('pyanaconda.dbus.DBus.get_proxy')
     @patch('pyanaconda.storage.osinstall.InstallerStorage.bootloader_device', new_callable=PropertyMock)
     @patch('pyanaconda.storage.osinstall.InstallerStorage.mountpoints', new_callable=PropertyMock)
@@ -59,17 +27,11 @@
         mock_mountpoints.values.return_value = []
 
         # initialize ksdata
-        prepboot_blivet_obj = InstallerStorage(makeVersion())
+        prepboot_blivet_obj = InstallerStorage(makeVersion(F28))
         prepboot_blivet_obj.update_ksdata()
 
         self.assertIn("part prepboot", str(prepboot_blivet_obj.ksdata))
 
-<<<<<<< HEAD
-                # initialize ksdata
-                biosboot_ksdata = returnClassForVersion(version=F28)()
-                biosboot_blivet_obj.ksdata = biosboot_ksdata
-                biosboot_blivet_obj.update_ksdata()
-=======
     @patch('pyanaconda.dbus.DBus.get_proxy')
     @patch('pyanaconda.storage.osinstall.InstallerStorage.devices', new_callable=PropertyMock)
     @patch('pyanaconda.storage.osinstall.InstallerStorage.mountpoints', new_callable=PropertyMock)
@@ -87,6 +49,5 @@
         # initialize ksdata
         biosboot_blivet_obj = InstallerStorage(makeVersion())
         biosboot_blivet_obj.update_ksdata()
->>>>>>> b04f7753
 
         self.assertIn("part biosboot", str(biosboot_blivet_obj.ksdata))